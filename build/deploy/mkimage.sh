#!/bin/bash
# Build a statically linked Cockroach binary
#
# Requires a working cockroach/cockroach-dev image, in which a statically
# linked (linux64) binary is built. Using this binary, a deploy image
# based on BusyBox is created.
# Additionally, we built statically linked tests which are mounted into
# the appropriate location on the deploy image, running them once. These
# are not a part of the resulting image but make sure that at least on
# the machine that creates the deploy image, the tests all pass.
#
# Author: Tobias Schottdorf (tobias.schottdorf@gmail.com)
set -ex
cd -P "$(dirname $0)"
DIR=$(pwd -P)

<<<<<<< HEAD
rm -rf resources cockroach .out && mkdir -p .out
docker run "cockroachdb/cockroach-dev" shell "export STATIC=1 && \
  cd /cockroach && (rm -f cockroach && make clean build testbuild) >/dev/null 2>&1 && \
  tar -cf - cockroach \$(find . -name '*.test' -type f -printf '"%p" ') resources" \
> .out/files.tar;
tar -xvC .out/ -f .out/files.tar && rm -f .out/files.tar
mv .out/cockroach .
cp -r .out/resources ./resources
cp -r .out/ui ./ui
=======
rm -rf resources cockroach
mkdir -p build
docker run -v "$(pwd)/build":/build "cockroachdb/cockroach-dev" shell "cd /cockroach && \
  rm -rf /build/*
  make clean build testbuild >/dev/null 2>&1 && \
  find . -name '*.test' -type f -printf "\"/build/%h \"" | xargs mkdir -p && \
  find . -name '*.test' -type f -exec mv {} "/build/{}" \; && \
  cp -r resources /build/resources && \
  cp cockroach /build/cockroach"

cp -r build/resources resources
cp build/cockroach cockroach
>>>>>>> 84040fec
docker build -t cockroachdb/cockroach .
docker run -v "${DIR}/build":/build cockroachdb/cockroach<|MERGE_RESOLUTION|>--- conflicted
+++ resolved
@@ -14,18 +14,7 @@
 cd -P "$(dirname $0)"
 DIR=$(pwd -P)
 
-<<<<<<< HEAD
-rm -rf resources cockroach .out && mkdir -p .out
-docker run "cockroachdb/cockroach-dev" shell "export STATIC=1 && \
-  cd /cockroach && (rm -f cockroach && make clean build testbuild) >/dev/null 2>&1 && \
-  tar -cf - cockroach \$(find . -name '*.test' -type f -printf '"%p" ') resources" \
-> .out/files.tar;
-tar -xvC .out/ -f .out/files.tar && rm -f .out/files.tar
-mv .out/cockroach .
-cp -r .out/resources ./resources
-cp -r .out/ui ./ui
-=======
-rm -rf resources cockroach
+rm -rf resources ui cockroach
 mkdir -p build
 docker run -v "$(pwd)/build":/build "cockroachdb/cockroach-dev" shell "cd /cockroach && \
   rm -rf /build/*
@@ -33,10 +22,11 @@
   find . -name '*.test' -type f -printf "\"/build/%h \"" | xargs mkdir -p && \
   find . -name '*.test' -type f -exec mv {} "/build/{}" \; && \
   cp -r resources /build/resources && \
+  cp -r ui /build/ui && \
   cp cockroach /build/cockroach"
 
 cp -r build/resources resources
+cp -r build/ui ./ui
 cp build/cockroach cockroach
->>>>>>> 84040fec
 docker build -t cockroachdb/cockroach .
 docker run -v "${DIR}/build":/build cockroachdb/cockroach